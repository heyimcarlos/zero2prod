name: Rust

on: 
  push:
<<<<<<< HEAD
    branches: [ "main" ]
  pull_request:
    types: [ opened, synchronize, reopened ]
    branches: [ "main" ]
=======
    branches: [ "chapter-03", "chapter-04", "chapter-05", "main" ]
  pull_request:
    types: [ opened, synchronize, reopened ]
    branches: [ "chapter-03", "chapter-04", "chapter-05", "main" ]
>>>>>>> 8824cafe

env:
  CARGO_TERM_COLOR: always
  SQLX_VERSION: 0.7.4
  SQLX_FEATURES: "rustls,postgres"

jobs:
  test:
    name: Test
    runs-on: ubuntu-latest
    services:
      postgres:
        image: postgres:16
        env:
          POSTGRES_USER: postgres
          POSTGRES_PASSWORD: password
          POSTGRES_DB: postgres
        ports:
          - 5432:5432
    steps:
      - name: Check out repository code
        uses: actions/checkout@v4
      - name: Install the Rust toolchain
        uses: dtolnay/rust-toolchain@stable
      - uses: Swatinem/rust-cache@v2
        with:
          key: sqlx-${{ env.SQLX_VERSION }}

      - name: Install sqlx-cli
        run: 
          cargo install sqlx-cli
          --version=${{ env.SQLX_VERSION }}
          --features=${{ env.SQLX_FEATURES }}
          --no-default-features
          --locked
            # The --locked flag can be used to force Cargo to use the packaged Cargo.lock file if it is available. 
            # This may be useful for ensuring reproducible builds, to use the exact same set of dependencies that were available when the package was published. 
            # It may also be useful if a newer version of a dependency is published that no longer builds on your system, or has other problems

      - name: Install postgresql-client
        run: sudo apt-get update && sudo apt-get install postgresql-client -y

      - name: Migrate database
        run: SKIP_DOCKER=true ./scripts/init_db.sh

      - name: Check sqlx cache is up-to-date
        run: cargo sqlx prepare --workspace --check
      
      - name: Run tests
        run: cargo test

  fmt:
    name: Rustfmt
    runs-on: ubuntu-latest
    steps:
      - uses: actions/checkout@v4
      - uses: dtolnay/rust-toolchain@stable
        with:
          components: rustfmt
      - name: Enforce formatting
        run: cargo fmt --check

  clippy:
    name: Clippy
    runs-on: ubuntu-latest
    services:
      postgres:
        image: postgres:16
        env:
          POSTGRES_USER: postgres
          POSTGRES_PASSWORD: password
          POSTGRES_DB: postgres
        ports:
          - 5432:5432
    steps:
      - uses: actions/checkout@v4
      - uses: dtolnay/rust-toolchain@stable
        with:
          components: clippy
      - uses: Swatinem/rust-cache@v2
        with:
          key: sqlx-${{ env.SQLX_VERSION }}
      - name: Install sqlx-cli
        run: 
          cargo install sqlx-cli
          --version=${{ env.SQLX_VERSION }}
          --features=${{ env.SQLX_FEATURES }}
          --no-default-features
          --locked
      - name: Install postgresql-client
        run: sudo apt-get update && sudo apt-get install postgresql-client -y
      - name: Migrate database
        run: SKIP_DOCKER=true ./scripts/init_db.sh
      - name: Linting
        run: cargo clippy -- -D warnings

  coverage:
    name: Code coverage
    runs-on: ubuntu-latest
    services:
      postgres:
        image: postgres:16
        env:
          POSTGRES_USER: postgres
          POSTGRES_PASSWORD: password
          POSTGRES_DB: postgres
        ports:
          - 5432:5432
    steps:
      - uses: actions/checkout@v4
      - uses: dtolnay/rust-toolchain@stable
      - name: Install postgresql-client
        run: sudo apt-get update && sudo apt-get install postgresql-client -y
      - uses: Swatinem/rust-cache@v2
        with:
          key: sqlx-${{ env.SQLX_VERSION }}
      - name: Install sqlx-cli
        run: 
          cargo install sqlx-cli
          --version=${{ env.SQLX_VERSION }}
          --features=${{ env.SQLX_FEATURES }}
          --no-default-features
          --locked
      - name: Migrate database
        run: SKIP_DOCKER=true ./scripts/init_db.sh
      - name: Generate code coverage
        run: cargo install cargo-tarpaulin && cargo tarpaulin --verbose --workspace<|MERGE_RESOLUTION|>--- conflicted
+++ resolved
@@ -2,17 +2,10 @@
 
 on: 
   push:
-<<<<<<< HEAD
-    branches: [ "main" ]
-  pull_request:
-    types: [ opened, synchronize, reopened ]
-    branches: [ "main" ]
-=======
     branches: [ "chapter-03", "chapter-04", "chapter-05", "main" ]
   pull_request:
     types: [ opened, synchronize, reopened ]
     branches: [ "chapter-03", "chapter-04", "chapter-05", "main" ]
->>>>>>> 8824cafe
 
 env:
   CARGO_TERM_COLOR: always
